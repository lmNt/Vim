--- conflicted
+++ resolved
@@ -12,12 +12,8 @@
 import { ReplaceState } from './../state/replaceState';
 import { RecordedState } from './recordedState';
 import { Neovim } from '../neovim/neovim';
-<<<<<<< HEAD
-import { Logger } from '../util/logger';
 import { InputMethodSwitcher } from '../actions/plugins/imswitcher';
-=======
 import { logger } from '../util/logger';
->>>>>>> b470f6b0
 
 /**
  * The VimState class holds permanent state that carries over from action
