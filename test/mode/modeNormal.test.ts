--- conflicted
+++ resolved
@@ -299,7 +299,6 @@
     });
 
     newTest({
-<<<<<<< HEAD
       title: "Undo 1",
       start: ['|'],
       keysPressed: 'iabc<esc>adef<esc>uu',
@@ -362,7 +361,7 @@
       end: ['abc|def']
     });
 
-=======
+    newTest({
       title: "Can handle u",
       start: ['|ABC DEF'],
       keysPressed: 'vwu',
@@ -375,5 +374,4 @@
       keysPressed: 'vG$u',
       end: ['|abc', 'def']
     });
->>>>>>> b79c138c
 });